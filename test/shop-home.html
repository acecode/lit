<!doctype html>
<!--
@license
Copyright (c) 2016 The Polymer Project Authors. All rights reserved.
This code may only be used under the BSD style license found at http://polymer.github.io/LICENSE.txt
The complete set of authors may be found at http://polymer.github.io/AUTHORS.txt
The complete set of contributors may be found at http://polymer.github.io/CONTRIBUTORS.txt
Code distributed by Google as part of the polymer project is also
subject to an additional IP rights grant found at http://polymer.github.io/PATENTS.txt
-->

<html>
<head>
  <meta name="viewport" content="width=device-width, minimum-scale=1.0, initial-scale=1.0, user-scalable=yes">
  <title>shop-home</title>

  <script src="../node_modules/@webcomponents/webcomponentsjs/webcomponents-bundle.js"></script>
  <script src="../node_modules/wct-browser-legacy/browser.js"></script>

  <!-- Import the element to test -->
  <script type="module" src="../src/shop-home.js"></script>

</head>
<body>

  <test-fixture id="basic">
    <template>
       <shop-home></shop-home>
    </template>
  </test-fixture>

<<<<<<< HEAD
  <script type="module">
import '../src/shop-home.js';
import { dom } from '../node_modules/@polymer/polymer/lib/legacy/polymer.dom.js';
suite('shop-home tests', function() {
  var home;

  setup(function() {
    home = fixture('basic');
  });

  test('Item lengths should be equalled', function(done) {
    // Test categories property
    home.categories = [
      {name: 'furniture', title: 'Furniture'},
      {name: 'food', title: 'Food'},
      {name: 'fashion', title: 'Fashion'}
    ];

    // Data bindings will stamp out new DOM asynchronously
    // so wait to check for updates
    flush(function() {
      var items = dom(home.root).querySelectorAll('.item');
      assert.equal(home.categories.length, items.length);
      done();
=======
  <script>
    suite('shop-home tests', function() {
      var home;

      var categories = [
        {
          name: 'mens_outerwear',
          title: 'Men\'s Outerwear',
          image: '../images/mens_outerwear.jpg',
          placeholder: 'data:image/jpeg;base64,/9j/4QAYRXhpZgAASUkqAAgAAAAAAAAAAAAAAP/sABFEdWNreQABAAQAAAAeAAD/7gAOQWRvYmUAZMAAAAAB/9sAhAAQCwsLDAsQDAwQFw8NDxcbFBAQFBsfFxcXFxcfHhcaGhoaFx4eIyUnJSMeLy8zMy8vQEBAQEBAQEBAQEBAQEBAAREPDxETERUSEhUUERQRFBoUFhYUGiYaGhwaGiYwIx4eHh4jMCsuJycnLis1NTAwNTVAQD9AQEBAQEBAQEBAQED/wAARCAADAA4DASIAAhEBAxEB/8QAXAABAQEAAAAAAAAAAAAAAAAAAAIEAQEAAAAAAAAAAAAAAAAAAAACEAAAAwYHAQAAAAAAAAAAAAAAERMBAhIyYhQhkaEDIwUVNREBAAAAAAAAAAAAAAAAAAAAAP/aAAwDAQACEQMRAD8A3dkr5e8tfpwuneJITOzIcmQpit037Bw4mnCVNOpAAQv/2Q=='
        },
        {
          name: 'ladies_outerwear',
          title: 'Ladies Outerwear',
          image: '../images/ladies_outerwear.jpg',
          placeholder: 'data:image/jpeg;base64,/9j/4QAYRXhpZgAASUkqAAgAAAAAAAAAAAAAAP/sABFEdWNreQABAAQAAAAeAAD/7gAOQWRvYmUAZMAAAAAB/9sAhAAQCwsLDAsQDAwQFw8NDxcbFBAQFBsfFxcXFxcfHhcaGhoaFx4eIyUnJSMeLy8zMy8vQEBAQEBAQEBAQEBAQEBAAREPDxETERUSEhUUERQRFBoUFhYUGiYaGhwaGiYwIx4eHh4jMCsuJycnLis1NTAwNTVAQD9AQEBAQEBAQEBAQED/wAARCAADAA4DASIAAhEBAxEB/8QAWQABAQAAAAAAAAAAAAAAAAAAAAEBAQEAAAAAAAAAAAAAAAAAAAIDEAABAwMFAQAAAAAAAAAAAAARAAEygRIDIlITMwUVEQEBAAAAAAAAAAAAAAAAAAAAQf/aAAwDAQACEQMRAD8Avqn5meQ0kwk1UyclmLtNj7L4PQoioFf/2Q=='
        },
        {
          name: 'mens_tshirts',
          title: 'Men\'s T-Shirts',
          image: '../images/mens_tshirts.jpg',
          placeholder: 'data:image/jpeg;base64,/9j/4QAYRXhpZgAASUkqAAgAAAAAAAAAAAAAAP/sABFEdWNreQABAAQAAAAeAAD/7gAOQWRvYmUAZMAAAAAB/9sAhAAQCwsLDAsQDAwQFw8NDxcbFBAQFBsfFxcXFxcfHhcaGhoaFx4eIyUnJSMeLy8zMy8vQEBAQEBAQEBAQEBAQEBAAREPDxETERUSEhUUERQRFBoUFhYUGiYaGhwaGiYwIx4eHh4jMCsuJycnLis1NTAwNTVAQD9AQEBAQEBAQEBAQED/wAARCAADAA4DASIAAhEBAxEB/8QAWwABAQEAAAAAAAAAAAAAAAAAAAMEAQEAAAAAAAAAAAAAAAAAAAAAEAABAwEJAAAAAAAAAAAAAAARAAESEyFhodEygjMUBREAAwAAAAAAAAAAAAAAAAAAAEFC/9oADAMBAAIRAxEAPwDb7kupZU1MTGnvOCgxpvzEXTyRElCmf//Z'
        },
        {
          name: 'ladies_tshirts',
          title: 'Ladies T-Shirts',
          image: '../images/ladies_tshirts.jpg',
          placeholder: 'data:image/jpeg;base64,/9j/4QAYRXhpZgAASUkqAAgAAAAAAAAAAAAAAP/sABFEdWNreQABAAQAAAAeAAD/7gAOQWRvYmUAZMAAAAAB/9sAhAAQCwsLDAsQDAwQFw8NDxcbFBAQFBsfFxcXFxcfHhcaGhoaFx4eIyUnJSMeLy8zMy8vQEBAQEBAQEBAQEBAQEBAAREPDxETERUSEhUUERQRFBoUFhYUGiYaGhwaGiYwIx4eHh4jMCsuJycnLis1NTAwNTVAQD9AQEBAQEBAQEBAQED/wAARCAADAA4DASIAAhEBAxEB/8QAXwABAQEAAAAAAAAAAAAAAAAAAAMFAQEBAAAAAAAAAAAAAAAAAAABAhAAAQIDCQAAAAAAAAAAAAAAEQABITETYZECEjJCAzMVEQACAwAAAAAAAAAAAAAAAAAAATFBgf/aAAwDAQACEQMRAD8AzeADAZiFc5J7BC9Scek3VrtooilSNaf/2Q=='
        }
      ];

      setup(function() {
        home = fixture('basic');
      });

      test('item lengths should be equal', function(done) {
        // Set categories property
        home.categories = categories;
        // Data bindings will stamp out new DOM asynchronously
        // so wait to check for updates
        flush(function() {
          var items = home.shadowRoot.querySelectorAll('.item');
          assert.equal(home.categories.length, items.length);
          done();
        });
      });

      test('image should be set', function(done) {
        // Set categories property
        home.categories = categories;
        // Data bindings will stamp out new DOM asynchronously
        // so wait to check for updates
        flush(function() {
          var image = home.shadowRoot.querySelector('shop-image');
          assert.equal(categories[0].image, image.src);
          done();
        });
      });

      test('title should render correctly', function(done) {
        // Set categories property
        home.categories = categories;
        // Data bindings will stamp out new DOM asynchronously
        // so wait to check for updates
        flush(function() {
          var title = home.shadowRoot.querySelector('h2');
          assert.equal(categories[0].title, title.textContent);
          done();
        });
      });

      test('link should be set', function(done) {
        // Set categories property
        home.categories = categories;
        // Data bindings will stamp out new DOM asynchronously
        // so wait to check for updates
        flush(function() {
          var link = home.shadowRoot.querySelector('a');
          assert.equal('/list/' + categories[0].name, link.getAttribute('href'));
          done();
        });
      });

      test('change-section event should fire', function() {
        var listenerSpy = sinon.spy();
        home.addEventListener('change-section', listenerSpy);
        // Set visible attribute
        home.setAttribute('visible', '');
        assert.isTrue(listenerSpy.called, 'should fire after attribute "visible" is set');
      });
>>>>>>> 247a5711
    });
  })
});
</script>

</body>
</html><|MERGE_RESOLUTION|>--- conflicted
+++ resolved
@@ -29,32 +29,6 @@
     </template>
   </test-fixture>
 
-<<<<<<< HEAD
-  <script type="module">
-import '../src/shop-home.js';
-import { dom } from '../node_modules/@polymer/polymer/lib/legacy/polymer.dom.js';
-suite('shop-home tests', function() {
-  var home;
-
-  setup(function() {
-    home = fixture('basic');
-  });
-
-  test('Item lengths should be equalled', function(done) {
-    // Test categories property
-    home.categories = [
-      {name: 'furniture', title: 'Furniture'},
-      {name: 'food', title: 'Food'},
-      {name: 'fashion', title: 'Fashion'}
-    ];
-
-    // Data bindings will stamp out new DOM asynchronously
-    // so wait to check for updates
-    flush(function() {
-      var items = dom(home.root).querySelectorAll('.item');
-      assert.equal(home.categories.length, items.length);
-      done();
-=======
   <script>
     suite('shop-home tests', function() {
       var home;
@@ -145,11 +119,8 @@
         home.setAttribute('visible', '');
         assert.isTrue(listenerSpy.called, 'should fire after attribute "visible" is set');
       });
->>>>>>> 247a5711
     });
-  })
-});
-</script>
+  </script>
 
 </body>
 </html>